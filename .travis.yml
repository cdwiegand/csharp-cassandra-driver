language: csharp
sudo: required
mono: none
dotnet: 2.1.101
dist: trusty

branches:
  except:
    - 1.0
    - 2.0
    - 2.1
    - dse_3.1

script:
  - dotnet restore src
<<<<<<< HEAD
  - dotnet test src/Dse.Test.Unit/Dse.Test.Unit.csproj -c Release -f netcoreapp1.0
=======
  - dotnet test src/Cassandra.Tests/Cassandra.Tests.csproj -c Release -f netcoreapp2.0
>>>>>>> 9305fbca
<|MERGE_RESOLUTION|>--- conflicted
+++ resolved
@@ -13,8 +13,4 @@
 
 script:
   - dotnet restore src
-<<<<<<< HEAD
-  - dotnet test src/Dse.Test.Unit/Dse.Test.Unit.csproj -c Release -f netcoreapp1.0
-=======
-  - dotnet test src/Cassandra.Tests/Cassandra.Tests.csproj -c Release -f netcoreapp2.0
->>>>>>> 9305fbca
+  - dotnet test src/Dse.Test.Unit/Dse.Test.Unit.csproj -c Release -f netcoreapp2.0