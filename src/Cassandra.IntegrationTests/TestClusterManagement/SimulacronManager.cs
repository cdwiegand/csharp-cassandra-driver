--- conflicted
+++ resolved
@@ -81,11 +81,7 @@
             _simulacronProcess.BeginOutputReadLine();
             _simulacronProcess.BeginErrorReadLine();
 
-<<<<<<< HEAD
-            eventWaitHandler.WaitOne(20000);
-=======
             eventWaitHandler.WaitOne(30000);
->>>>>>> 6a5b57b5
             if (!started)
             {
                 Trace.TraceError(errorMessage);
