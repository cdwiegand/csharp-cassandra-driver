//
//  Copyright (C) 2017 DataStax, Inc.
//
//  Please see the license for details:
//  http://www.datastax.com/terms/datastax-dse-driver-license-terms
//

using System;
using System.Collections.Concurrent;
using System.Collections.Generic;
using System.Linq;
using System.Net;
using System.Threading;
using System.Threading.Tasks;
using Dse.MetadataHelpers;
using Dse.Requests;
using Dse.Tasks;

namespace Dse
{
    /// <summary>
    ///  Keeps metadata on the connected cluster, including known nodes and schema
    ///  definitions.
    /// </summary>
    public class Metadata : IDisposable
    {
        private const string SelectSchemaVersionPeers = "SELECT schema_version FROM system.peers";
        private const string SelectSchemaVersionLocal = "SELECT schema_version FROM system.local";
        private static readonly Logger Logger = new Logger(typeof(ControlConnection));
        private volatile TokenMap _tokenMap;
        private volatile ConcurrentDictionary<string, KeyspaceMetadata> _keyspaces = new ConcurrentDictionary<string, KeyspaceMetadata>();
        private volatile SchemaParser _schemaParser;
        private readonly ConcurrentDictionary<string, long> _keyspacesUpdateCounters = new ConcurrentDictionary<string, long>();
        private long _counterRebuild = 0;

        private readonly TaskFactory _tokenMapTaskFactory = new TaskFactory(
            CancellationToken.None, TaskCreationOptions.DenyChildAttach,
            TaskContinuationOptions.ExecuteSynchronously, new ConcurrentExclusiveSchedulerPair().ExclusiveScheduler);

        public event HostsEventHandler HostsEvent;

        public event SchemaChangedEventHandler SchemaChangedEvent;

        /// <summary>
        ///  Returns the name of currently connected cluster.
        /// </summary>
        /// <returns>the Cassandra name of currently connected cluster.</returns>
        public String ClusterName { get; internal set; }

        /// <summary>
        /// Gets the configuration associated with this instance.
        /// </summary>
        internal Configuration Configuration { get; private set; }

        /// <summary>
        /// Control connection to be used to execute the queries to retrieve the metadata
        /// </summary>
        internal IMetadataQueryProvider ControlConnection { get; set; }

        internal SchemaParser SchemaParser { get { return _schemaParser; } }

        internal string Partitioner { get; set; }

        internal Hosts Hosts { get; private set; }

        internal IReadOnlyTokenMap TokenToReplicasMap => _tokenMap;

        internal Metadata(Configuration configuration)
        {
            Configuration = configuration;
            Hosts = new Hosts();
            Hosts.Down += OnHostDown;
            Hosts.Up += OnHostUp;
        }

        internal Metadata(Configuration configuration, SchemaParser schemaParser) : this(configuration)
        {
            _schemaParser = schemaParser;
        }

        public void Dispose()
        {
            ShutDown();
        }

        public Host GetHost(IPEndPoint address)
        {
            Host host;
            if (Hosts.TryGet(address, out host))
                return host;
            return null;
        }

        internal Host AddHost(IPEndPoint address)
        {
            return Hosts.Add(address);
        }

        internal void RemoveHost(IPEndPoint address)
        {
            Hosts.RemoveIfExists(address);
        }

        internal void FireSchemaChangedEvent(SchemaChangedEventArgs.Kind what, string keyspace, string table, object sender = null)
        {
            if (SchemaChangedEvent != null)
            {
                SchemaChangedEvent(sender ?? this, new SchemaChangedEventArgs { Keyspace = keyspace, What = what, Table = table });
            }
        }

        private void OnHostDown(Host h)
        {
            if (HostsEvent != null)
            {
                HostsEvent(this, new HostsEventArgs { Address = h.Address, What = HostsEventArgs.Kind.Down });
            }
        }

        private void OnHostUp(Host h)
        {
            if (HostsEvent != null)
            {
                HostsEvent(h, new HostsEventArgs { Address = h.Address, What = HostsEventArgs.Kind.Up });
            }
        }

        /// <summary>
        ///  Returns all known hosts of this cluster.
        /// </summary>
        /// <returns>collection of all known hosts of this cluster.</returns>
        public ICollection<Host> AllHosts()
        {
            return Hosts.ToCollection();
        }

        public IEnumerable<IPEndPoint> AllReplicas()
        {
            return Hosts.AllEndPointsToCollection();
        }

        private bool AnotherRebuildCompleted(long currentCounter)
        {
            return Interlocked.Read(ref _counterRebuild) != currentCounter;
        }

        private bool RebuildNecessary(long currentCounter)
        {
            var newCounter = currentCounter == long.MaxValue ? 0 : currentCounter + 1;
            return Interlocked.CompareExchange(ref _counterRebuild, newCounter, currentCounter) == currentCounter;
        }

        private bool UpdateKeyspaceNecessary(string name, long currentKeyspaceCounter)
        {
            var newCounter = currentKeyspaceCounter == long.MaxValue ? 0 : currentKeyspaceCounter + 1;
            return _keyspacesUpdateCounters.TryUpdate(name, newCounter, currentKeyspaceCounter);
        }

        internal async Task<bool> RebuildTokenMapAsync(bool retry)
        {
            var currentCounter = Interlocked.Read(ref _counterRebuild);

            Metadata.Logger.Info("Retrieving keyspaces metadata");
            // running this statement synchronously inside the exclusive scheduler deadlocks
            var ksList = await _schemaParser.GetKeyspaces(retry).ConfigureAwait(false);

            var task = _tokenMapTaskFactory.StartNew(() =>
            {
                if (!RebuildNecessary(currentCounter))
                {
                    return true;
                }

                Metadata.Logger.Info("Updating keyspaces metadata");
                var ksMap = ksList.Select(ks => new KeyValuePair<string, KeyspaceMetadata>(ks.Name, ks));
                _keyspaces = new ConcurrentDictionary<string, KeyspaceMetadata>(ksMap);
                Metadata.Logger.Info("Rebuilding token map");
                if (Partitioner == null)
                {
                    throw new DriverInternalError("Partitioner can not be null");
                }

                _tokenMap = TokenMap.Build(Partitioner, Hosts.ToCollection(), _keyspaces.Values);
                return true;
            });

            return await task.ConfigureAwait(false);
        }

        internal Task<bool> RemoveKeyspaceFromTokenMap(string name)
        {
            var currentCounter = Interlocked.Read(ref _counterRebuild);
            var currentKeyspaceCounter = _keyspacesUpdateCounters.GetOrAdd(name, s => 0);
            return _tokenMapTaskFactory.StartNew(
                () =>
                {
                    if (AnotherRebuildCompleted(currentCounter))
                    {
                        return true;
                    }
                    
                    if (!UpdateKeyspaceNecessary(name, currentKeyspaceCounter))
                    {
                        return true;
                    }

                    Metadata.Logger.Verbose("Removing keyspace metadata: " + name);
                    if (!_keyspaces.TryRemove(name, out var ks))
                    {
                        //The keyspace didn't exist
                        return false;
                    }
                    _tokenMap?.RemoveKeyspace(ks);
                    return true;
                });
        }

        internal async Task<KeyspaceMetadata> UpdateTokenMapForKeyspace(string name)
        {
            var currentCounter = Interlocked.Read(ref _counterRebuild);
            var currentKeyspaceCounter = _keyspacesUpdateCounters.GetOrAdd(name, s => 0);

            // running this statement synchronously inside the exclusive scheduler deadlocks
            var keyspaceMetadata = await _schemaParser.GetKeyspace(name).ConfigureAwait(false);

            var task = _tokenMapTaskFactory.StartNew(
                () =>
                {
                    if (AnotherRebuildCompleted(currentCounter))
                    {
                        return true;
                    }

                    if (!UpdateKeyspaceNecessary(name, currentKeyspaceCounter))
                    {
                        return true;
                    }

                    if (_tokenMap == null)
                    {
                        return false;
                    }

                    Metadata.Logger.Verbose("Updating keyspace metadata: " + name);
                    if (keyspaceMetadata == null)
                    {
                        return (bool?)null;
                    }

                    _keyspaces.AddOrUpdate(keyspaceMetadata.Name, keyspaceMetadata, (k, v) => keyspaceMetadata);
                    Metadata.Logger.Info("Rebuilding token map for keyspace {0}", keyspaceMetadata.Name);
                    if (Partitioner == null)
                    {
                        throw new DriverInternalError("Partitioner can not be null");
                    }

                    _tokenMap.UpdateKeyspace(keyspaceMetadata);
                    return true;
                });

            var existsTokenMap = await task.ConfigureAwait(false);
            if (existsTokenMap.HasValue && !existsTokenMap.Value)
            {
                await RefreshKeyspaces().ConfigureAwait(false);
            }

            return keyspaceMetadata;
        }

        /// <summary>
        /// Get the replicas for a given partition key and keyspace
        /// </summary>
        public ICollection<Host> GetReplicas(string keyspaceName, byte[] partitionKey)
        {
            if (_tokenMap == null)
            {
                return new Host[0];
            }
            return _tokenMap.GetReplicas(keyspaceName, _tokenMap.Factory.Hash(partitionKey));
        }

        public ICollection<Host> GetReplicas(byte[] partitionKey)
        {
            return GetReplicas(null, partitionKey);
        }

        /// <summary>
        ///  Returns metadata of specified keyspace.
        /// </summary>
        /// <param name="keyspace"> the name of the keyspace for which metadata should be
        ///  returned. </param>
        /// <returns>the metadata of the requested keyspace or <c>null</c> if
        ///  <c>* keyspace</c> is not a known keyspace.</returns>
        public KeyspaceMetadata GetKeyspace(string keyspace)
        {
            //Use local cache
            KeyspaceMetadata ksInfo;
            _keyspaces.TryGetValue(keyspace, out ksInfo);
            return ksInfo;
        }

        /// <summary>
        ///  Returns a collection of all defined keyspaces names.
        /// </summary>
        /// <returns>a collection of all defined keyspaces names.</returns>
        public ICollection<string> GetKeyspaces()
        {
            //Use local cache
            return _keyspaces.Keys;
        }

        /// <summary>
        ///  Returns names of all tables which are defined within specified keyspace.
        /// </summary>
        /// <param name="keyspace">the name of the keyspace for which all tables metadata should be
        ///  returned.</param>
        /// <returns>an ICollection of the metadata for the tables defined in this
        ///  keyspace.</returns>
        public ICollection<string> GetTables(string keyspace)
        {
            KeyspaceMetadata ksMetadata;
            if (!_keyspaces.TryGetValue(keyspace, out ksMetadata))
            {
                return new string[0];
            }
            return ksMetadata.GetTablesNames();
        }

        /// <summary>
        ///  Returns TableMetadata for specified table in specified keyspace.
        /// </summary>
        /// <param name="keyspace">name of the keyspace within specified table is defined.</param>
        /// <param name="tableName">name of table for which metadata should be returned.</param>
        /// <returns>a TableMetadata for the specified table in the specified keyspace.</returns>
        public TableMetadata GetTable(string keyspace, string tableName)
        {
            KeyspaceMetadata ksMetadata;
            if (!_keyspaces.TryGetValue(keyspace, out ksMetadata))
            {
                return null;
            }
            return ksMetadata.GetTableMetadata(tableName);
        }

        internal Task<TableMetadata> GetTableAsync(string keyspace, string tableName)
        {
            KeyspaceMetadata ksMetadata;
            if (!_keyspaces.TryGetValue(keyspace, out ksMetadata))
            {
                return TaskHelper.ToTask((TableMetadata)null);
            }
            return ksMetadata.GetTableMetadataAsync(tableName);
        }

        /// <summary>
        ///  Returns the view metadata for the provided view name in the keyspace.
        /// </summary>
        /// <param name="keyspace">name of the keyspace within specified view is defined.</param>
        /// <param name="name">name of view.</param>
        /// <returns>a MaterializedViewMetadata for the view in the specified keyspace.</returns>
        public MaterializedViewMetadata GetMaterializedView(string keyspace, string name)
        {
            KeyspaceMetadata ksMetadata;
            if (!_keyspaces.TryGetValue(keyspace, out ksMetadata))
            {
                return null;
            }
            return ksMetadata.GetMaterializedViewMetadata(name);
        }

        /// <summary>
        /// Gets the definition associated with a User Defined Type from Cassandra
        /// </summary>
        public UdtColumnInfo GetUdtDefinition(string keyspace, string typeName)
        {
            KeyspaceMetadata ksMetadata;
            if (!_keyspaces.TryGetValue(keyspace, out ksMetadata))
            {
                return null;
            }
            return ksMetadata.GetUdtDefinition(typeName);
        }

        /// <summary>
        /// Gets the definition associated with a User Defined Type from Cassandra
        /// </summary>
        public Task<UdtColumnInfo> GetUdtDefinitionAsync(string keyspace, string typeName)
        {
            KeyspaceMetadata ksMetadata;
            if (!_keyspaces.TryGetValue(keyspace, out ksMetadata))
            {
                return TaskHelper.ToTask<UdtColumnInfo>(null);
            }
            return ksMetadata.GetUdtDefinitionAsync(typeName);
        }

        /// <summary>
        /// Gets the definition associated with a User Defined Function from Cassandra
        /// </summary>
        /// <returns>The function metadata or null if not found.</returns>
        public FunctionMetadata GetFunction(string keyspace, string name, string[] signature)
        {
            KeyspaceMetadata ksMetadata;
            if (!_keyspaces.TryGetValue(keyspace, out ksMetadata))
            {
                return null;
            }
            return ksMetadata.GetFunction(name, signature);
        }

        /// <summary>
        /// Gets the definition associated with a aggregate from Cassandra
        /// </summary>
        /// <returns>The aggregate metadata or null if not found.</returns>
        public AggregateMetadata GetAggregate(string keyspace, string name, string[] signature)
        {
            KeyspaceMetadata ksMetadata;
            if (!_keyspaces.TryGetValue(keyspace, out ksMetadata))
            {
                return null;
            }
            return ksMetadata.GetAggregate(name, signature);
        }

        /// <summary>
        /// Gets the query trace.
        /// </summary>
        /// <param name="trace">The query trace that contains the id, which properties are going to be populated.</param>
        /// <returns></returns>
        internal Task<QueryTrace> GetQueryTraceAsync(QueryTrace trace)
        {
            return _schemaParser.GetQueryTrace(trace, Configuration.Timer);
        }

        /// <summary>
        /// Updates the keyspace and token information
        /// </summary>
        public bool RefreshSchema(string keyspace = null, string table = null)
        {
            if (table == null)
            {
                //Refresh all the keyspaces and tables information
                return TaskHelper.WaitToComplete(RefreshKeyspaces(true), Configuration.ClientOptions.QueryAbortTimeout);
            }
            var ks = GetKeyspace(keyspace);
            if (ks == null)
            {
                return false;
            }
            ks.ClearTableMetadata(table);
            return true;
        }

        /// <summary>
        /// Retrieves the keyspaces, stores the information in the internal state and rebuilds the token map
        /// </summary>
        internal Task<bool> RefreshKeyspaces(bool retry = false)
        {
            return RebuildTokenMapAsync(retry);
        }

        public void ShutDown(int timeoutMs = Timeout.Infinite)
        {
            //it is really not required to be called, left as it is part of the public API
            //dereference the control connection
            ControlConnection = null;
        }

        internal async Task<bool> RemoveKeyspace(string name)
        {
            var existed = await RemoveKeyspaceFromTokenMap(name).ConfigureAwait(false);
            if (!existed)
            {
                return false;
            }

            FireSchemaChangedEvent(SchemaChangedEventArgs.Kind.Dropped, name, null, this);
            return true;
        }

        internal async Task<KeyspaceMetadata> RefreshSingleKeyspace(bool added, string name)
        {
            var ks = await UpdateTokenMapForKeyspace(name).ConfigureAwait(false);
            if (ks == null)
            {
                return null;
            }
            var eventKind = added ? SchemaChangedEventArgs.Kind.Created : SchemaChangedEventArgs.Kind.Updated;
            FireSchemaChangedEvent(eventKind, name, null, this);
            return ks;
        }

        internal void RefreshTable(string keyspaceName, string tableName)
        {
            KeyspaceMetadata ksMetadata;
            if (_keyspaces.TryGetValue(keyspaceName, out ksMetadata))
            {
                ksMetadata.ClearTableMetadata(tableName);
            }
        }

        internal void RefreshView(string keyspaceName, string name)
        {
            KeyspaceMetadata ksMetadata;
            if (_keyspaces.TryGetValue(keyspaceName, out ksMetadata))
            {
                ksMetadata.ClearViewMetadata(name);
            }
        }

        internal void ClearFunction(string keyspaceName, string functionName, string[] signature)
        {
            KeyspaceMetadata ksMetadata;
            if (_keyspaces.TryGetValue(keyspaceName, out ksMetadata))
            {
                ksMetadata.ClearFunction(functionName, signature);
            }
        }

        internal void ClearAggregate(string keyspaceName, string aggregateName, string[] signature)
        {
            KeyspaceMetadata ksMetadata;
            if (_keyspaces.TryGetValue(keyspaceName, out ksMetadata))
            {
                ksMetadata.ClearAggregate(aggregateName, signature);
            }
        }

        /// <summary>
        /// Initiates a schema agreement check.
        /// <para/>
        /// Schema changes need to be propagated to all nodes in the cluster.
        /// Once they have settled on a common version, we say that they are in agreement.
        /// <para/>
        /// This method does not perform retries so
        /// <see cref="ProtocolOptions.MaxSchemaAgreementWaitSeconds"/> does not apply. 
        /// </summary>
        /// <returns>True if schema agreement was successful and false if it was not successful.</returns>
        public async Task<bool> CheckSchemaAgreementAsync()
        {
            if (Hosts.Count == 1)
            {
                // If there is just one node, the schema is up to date in all nodes :)
                return true;
            }

            try
            {
                var queries = new[]
                {
                    ControlConnection.QueryAsync(SelectSchemaVersionLocal),
                    ControlConnection.QueryAsync(SelectSchemaVersionPeers)
                };

                await Task.WhenAll(queries).ConfigureAwait(false);

                return CheckSchemaVersionResults(queries[0].Result, queries[1].Result);
            }
            catch (Exception ex)
            {
                Logger.Error("Error while checking schema agreement.", ex);
            }

            return false;
        }

        /// <summary>
        /// Checks if there is only one schema version between the provided query results.
        /// </summary>
        /// <param name="localVersionQuery">
        /// Results obtained from a query to <code>system.local</code> table.
        /// Must contain the <code>schema_version</code> column.
        /// </param>
        /// <param name="peerVersionsQuery">
        /// Results obtained from a query to <code>system.peers</code> table.
        /// Must contain the <code>schema_version</code> column.
        /// </param>
        /// <returns><code>True</code> if there is a schema agreement (only 1 schema version). <code>False</code> otherwise.</returns>
        private static bool CheckSchemaVersionResults(
            IEnumerable<Row> localVersionQuery, IEnumerable<Row> peerVersionsQuery)
        {
            return new HashSet<Guid>(
               peerVersionsQuery
                   .Concat(localVersionQuery)
                   .Select(r => r.GetValue<Guid>("schema_version"))).Count == 1;
        }

        /// <summary>
        /// Waits until that the schema version in all nodes is the same or the waiting time passed.
        /// This method blocks the calling thread.
        /// </summary>
        internal bool WaitForSchemaAgreement(IConnection connection)
        {
            if (Hosts.Count == 1)
            {
                //If there is just one node, the schema is up to date in all nodes :)
                return true;
            }
            var start = DateTime.Now;
            var waitSeconds = Configuration.ProtocolOptions.MaxSchemaAgreementWaitSeconds;
            Metadata.Logger.Info("Waiting for schema agreement");
            try
            {
                var totalVersions = 0;
                while (DateTime.Now.Subtract(start).TotalSeconds < waitSeconds)
                {
<<<<<<< HEAD
                    var schemaVersionLocalQuery = new QueryRequest(ControlConnection.ProtocolVersion, Metadata.SelectSchemaVersionLocal, false, QueryProtocolOptions.Default);
                    var schemaVersionPeersQuery = new QueryRequest(ControlConnection.ProtocolVersion, Metadata.SelectSchemaVersionPeers, false, QueryProtocolOptions.Default);
=======
                    var schemaVersionLocalQuery = new QueryRequest(ControlConnection.ProtocolVersion, SelectSchemaVersionLocal, false, QueryProtocolOptions.Default);
                    var schemaVersionPeersQuery = new QueryRequest(ControlConnection.ProtocolVersion, SelectSchemaVersionPeers, false, QueryProtocolOptions.Default);
>>>>>>> 26f71f96
                    var queries = new[] { connection.Send(schemaVersionLocalQuery), connection.Send(schemaVersionPeersQuery) };
                    // ReSharper disable once CoVariantArrayConversion
                    Task.WaitAll(queries, Configuration.ClientOptions.QueryAbortTimeout);

                    if (Metadata.CheckSchemaVersionResults(
                        Dse.ControlConnection.GetRowSet(queries[0].Result),
                        Dse.ControlConnection.GetRowSet(queries[1].Result)))
                    {
                        return true;
                    }

                    Thread.Sleep(500);
                }
                Metadata.Logger.Info($"Waited for schema agreement, still {totalVersions} schema versions in the cluster.");
            }
            catch (Exception ex)
            {
                //Exceptions are not fatal
                Metadata.Logger.Error("There was an exception while trying to retrieve schema versions", ex);
            }

            return false;
        }

        /// <summary>
        /// Sets the Cassandra version in order to identify how to parse the metadata information
        /// </summary>
        /// <param name="version"></param>
        internal void SetCassandraVersion(Version version)
        {
            _schemaParser = SchemaParser.GetInstance(version, this, GetUdtDefinitionAsync, _schemaParser);
        }
    }
}<|MERGE_RESOLUTION|>--- conflicted
+++ resolved
@@ -604,13 +604,8 @@
                 var totalVersions = 0;
                 while (DateTime.Now.Subtract(start).TotalSeconds < waitSeconds)
                 {
-<<<<<<< HEAD
                     var schemaVersionLocalQuery = new QueryRequest(ControlConnection.ProtocolVersion, Metadata.SelectSchemaVersionLocal, false, QueryProtocolOptions.Default);
                     var schemaVersionPeersQuery = new QueryRequest(ControlConnection.ProtocolVersion, Metadata.SelectSchemaVersionPeers, false, QueryProtocolOptions.Default);
-=======
-                    var schemaVersionLocalQuery = new QueryRequest(ControlConnection.ProtocolVersion, SelectSchemaVersionLocal, false, QueryProtocolOptions.Default);
-                    var schemaVersionPeersQuery = new QueryRequest(ControlConnection.ProtocolVersion, SelectSchemaVersionPeers, false, QueryProtocolOptions.Default);
->>>>>>> 26f71f96
                     var queries = new[] { connection.Send(schemaVersionLocalQuery), connection.Send(schemaVersionPeersQuery) };
                     // ReSharper disable once CoVariantArrayConversion
                     Task.WaitAll(queries, Configuration.ClientOptions.QueryAbortTimeout);
