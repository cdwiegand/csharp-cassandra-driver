--- conflicted
+++ resolved
@@ -1,6 +1,3 @@
-<<<<<<< HEAD
-using System;
-=======
 //
 //      Copyright (C) 2012-2014 DataStax Inc.
 //
@@ -17,8 +14,9 @@
 //   limitations under the License.
 //
 
->>>>>>> f98a01dd
+using System;
 using System.IO;
+
 namespace Cassandra
 {
     internal class ResponseFrame
